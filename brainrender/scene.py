--- conflicted
+++ resolved
@@ -888,11 +888,7 @@
             region_list =  list(self.get_structure_descendants(region)['acronym'].values)
         return cells[cells.region.isin(region_list)]
 
-<<<<<<< HEAD
     def add_cells(self, coords, color="red", color_by_region=False, radius=25, res=3, alpha=1, regions=None):
-=======
-    def add_cells(self, coords, color="red", radius=25, res=3, alpha=1, regions=None):
->>>>>>> 59f938ac
         """
         Renders cells given their coordinates as a collection of spheres.
 
